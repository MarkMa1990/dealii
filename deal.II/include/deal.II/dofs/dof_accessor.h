--- conflicted
+++ resolved
@@ -368,50 +368,11 @@
    */
 
   /**
-<<<<<<< HEAD
    * Return the <i>global</i> indices of the degrees of freedom located on
    * this object in the standard ordering defined by the finite element (i.e.,
    * dofs on vertex 0, dofs on vertex 1, etc, dofs on line 0, dofs on line 1,
    * etc, dofs on quad 0, etc.) This function is only available on
    * <i>active</i> objects (see @ref GlossActive "this glossary entry").
-   *
-   * @param[out] dof_indices The vector into which the indices will be
-   *     written. It has to have the right size (namely,
-   *     <code>fe.dofs_per_cell</code>, <code>fe.dofs_per_face</code>,
-   *     or <code>fe.dofs_per_line</code>, depending on which kind of
-   *     object this function is called) before being passed to this
-   *     function.
-   * @param[in] fe_index The finite element index. For the   
-   *     standard ::DoFHandler class, this value must be equal to its default
-   *     value since that class only supports the same finite element on all
-   *     cells anyway. However, for hp objects (i.e. the hp::DoFHandler
-   *     class), different finite element objects may be used on different
-   *     cells. On faces between two cells, as well as vertices, there may
-   *     therefore be two sets of degrees of freedom, one for each of the
-   *     finite elements used on the adjacent cells. In order to specify which
-   *     set of degrees of freedom to work on, the last argument is used to
-   *     disambiguate. Finally, if this function is called for a cell object,
-   *     there can only be a single set of degrees of freedom, and fe_index
-   *     has to match the result of active_fe_index(). (Consequently,
-   *     the derived DoFCellAccessor class has an overloaded version of this
-   *     function that calls the present function with
-   *     <code>cell-@>active_fe_index</code> as last argument.)
-   *
-   *
-   * @note In many places in the tutorial and elsewhere in the library, the
-   *   first argument to this function is called
-   *   <code>local_dof_indices</code> by convention. The name is not meant to
-   *   indicate the <i>local</i> numbers of degrees of freedom (which are
-   *   always between zero and <code>fe.dofs_per_cell</code>, or similar faces
-   *   or edges) but instead that the returned values are the <i>global</i>
-   *   indices of those degrees of freedom that are located locally on the
-   *   current cell, face or edge.
-   */
-  void get_dof_indices (std::vector<types::global_dof_index> &dof_indices,
-=======
-   * Return the indices of the dofs of this object in the standard
-   * ordering: dofs on vertex 0, dofs on vertex 1, etc, dofs on line
-   * 0, dofs on line 1, etc, dofs on quad 0, etc.
    *
    * The cells needs to be an active cell (and not artificial in a
    * parallel distributed computation).
@@ -443,8 +404,7 @@
    * <code>cell-@>active_fe_index</code> as last argument.
    *
    */
-  void get_dof_indices (std::vector<unsigned int> &dof_indices,
->>>>>>> 9ef4bfcb
+  void get_dof_indices (std::vector<types::global_dof_index> &dof_indices,
                         const unsigned int fe_index = DH::default_fe_index) const;
 
   /**
@@ -1110,42 +1070,11 @@
    */
 
   /**
-<<<<<<< HEAD
    * Return the <i>global</i> indices of the degrees of freedom located on
    * this object in the standard ordering defined by the finite element (i.e.,
    * dofs on vertex 0, dofs on vertex 1, etc, dofs on line 0, dofs on line 1,
    * etc, dofs on quad 0, etc.) This function is only available on
    * <i>active</i> objects (see @ref GlossActive "this glossary entry").
-   *
-   * @param[out] dof_indices The vector into which the indices will be
-   *     written. It has to have the right size (namely,
-   *     <code>fe.dofs_per_cell</code>, <code>fe.dofs_per_face</code>,
-   *     or <code>fe.dofs_per_line</code>, depending on which kind of
-   *     object this function is called) before being passed to this
-   *     function.
-   * @param[in] fe_index The finite element index. For the   
-   *     standard ::DoFHandler class, this value must be equal to its default
-   *     value since that class only supports the same finite element on all
-   *     cells anyway. However, for hp objects (i.e. the hp::DoFHandler
-   *     class), different finite element objects may be used on different
-   *     cells. On faces between two cells, as well as vertices, there may
-   *     therefore be two sets of degrees of freedom, one for each of the
-   *     finite elements used on the adjacent cells. In order to specify which
-   *     set of degrees of freedom to work on, the last argument is used to
-   *     disambiguate. Finally, if this function is called for a cell object,
-   *     there can only be a single set of degrees of freedom, and fe_index
-   *     has to match the result of active_fe_index(). (Consequently,
-   *     the derived DoFCellAccessor class has an overloaded version of this
-   *     function that calls the present function with
-   *     <code>cell-@>active_fe_index</code> as last argument.)
-   */
-  void get_dof_indices (std::vector<types::global_dof_index> &dof_indices,
-=======
-   * Return the indices of the dofs of this
-   * object in the standard ordering: dofs
-   * on vertex 0, dofs on vertex 1, etc,
-   * dofs on line 0, dofs on line 1, etc,
-   * dofs on quad 0, etc.
    *
    * The cells needs to be an active cell (and not artificial in a
    * parallel distributed computation).
@@ -1198,8 +1127,7 @@
    * <code>cell-@>active_fe_index</code>
    * as last argument.
    */
-  void get_dof_indices (std::vector<unsigned int> &dof_indices,
->>>>>>> 9ef4bfcb
+  void get_dof_indices (std::vector<types::global_dof_index> &dof_indices,
                         const unsigned int fe_index = AccessorData::default_fe_index) const;
 
   /**
@@ -2142,11 +2070,12 @@
    *     object this function is called) before being passed to this
    *     function.
    *
-<<<<<<< HEAD
    * This function reimplements the same function in the base class.
    * In contrast to the function in the base class, we do not need the
    * <code>fe_index</code> here because there is always a unique finite
    * element index on cells.
+   *
+   * This is a function which requires that the cell is active.
    *
    * Also see get_active_or_mg_dof_indices().
    *
@@ -2159,33 +2088,6 @@
    *   are located locally on the current cell.
    *
    * @deprecated Currently, this function can also be called for non-active cells, if all degrees of freedom of the FiniteElement are located in vertices. This functionality will vanish in a future release.
-=======
-   * It is assumed that the vector already
-   * has the right size beforehand.
-   *
-   * This function reimplements the
-   * same function in the base
-   * class. The functions in the
-   * base classes are available for
-   * all geometric objects,
-   * i.e. even in 3d they can be
-   * used to access the dof indices
-   * of edges, for example. On the
-   * other hand, the most common
-   * case is clearly the use on
-   * cells, which is why we cache
-   * the array for each cell, but
-   * not edge. To retrieve the
-   * cached values, rather than
-   * collect the necessary
-   * information every time, this
-   * function overwrites the one in
-   * the base class.
-   *
-   * This is a function which requires that the cell is active.
-   *
-   * Also see get_active_or_mg_dof_indices().
->>>>>>> 9ef4bfcb
    */
   void get_dof_indices (std::vector<types::global_dof_index> &dof_indices) const;
 
